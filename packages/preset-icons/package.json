{
  "name": "@unocss/preset-icons",
  "version": "0.29.2",
  "description": "Pure CSS Icons for UnoCSS",
  "keywords": [
    "unocss",
    "unocss-preset",
    "icons",
    "css-icons",
    "iconify"
  ],
  "homepage": "https://github.com/unocss/unocss/tree/main/packages/preset-icons#readme",
  "bugs": {
    "url": "https://github.com/unocss/unocss/issues"
  },
  "license": "MIT",
  "author": "Anthony Fu <anthonyfu117@hotmail.com>",
  "repository": {
    "type": "git",
    "url": "git+https://github.com/unocss/unocss.git",
    "directory": "packages/preset-icons"
  },
  "funding": "https://github.com/sponsors/antfu",
  "main": "dist/index.cjs",
  "module": "dist/index.mjs",
  "types": "dist/index.d.ts",
  "exports": {
    ".": {
      "require": "./dist/index.cjs",
      "import": "./dist/index.mjs",
      "types": "./dist/index.d.ts"
    }
  },
  "files": [
    "dist",
    "*.css"
  ],
  "sideEffects": false,
  "scripts": {
    "build": "unbuild",
    "stub": "unbuild --stub"
  },
  "dependencies": {
<<<<<<< HEAD
    "@iconify/utils": "^1.0.25",
    "@unocss/core": "workspace:*"
=======
    "@iconify/utils": "^1.0.24",
    "@unocss/core": "workspace:*",
    "local-pkg": "^0.4.1"
>>>>>>> f963dc0a
  },
  "devDependencies": {
    "@iconify/types": "^1.0.13"
  }
}<|MERGE_RESOLUTION|>--- conflicted
+++ resolved
@@ -41,14 +41,8 @@
     "stub": "unbuild --stub"
   },
   "dependencies": {
-<<<<<<< HEAD
     "@iconify/utils": "^1.0.25",
     "@unocss/core": "workspace:*"
-=======
-    "@iconify/utils": "^1.0.24",
-    "@unocss/core": "workspace:*",
-    "local-pkg": "^0.4.1"
->>>>>>> f963dc0a
   },
   "devDependencies": {
     "@iconify/types": "^1.0.13"
