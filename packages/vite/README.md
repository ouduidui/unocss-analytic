--- conflicted
+++ resolved
@@ -360,7 +360,28 @@
 
 You have a `Vite + Solid` example project on [test/fixtures/vite-solid](https://github.com/antfu/unocss/tree/main/test/fixtures/vite-solid) directory.
 
-<<<<<<< HEAD
+### Elm
+
+You need to add the `vite-plugin-elm` plugin before UnoCSS's plugin.
+
+```ts
+// vite.config.js
+import { defineConfig } from 'vite'
+import elmPlugin from 'vite-plugin-elm'
+import Unocss from 'unocss/vite'
+
+export default defineConfig({
+  plugins: [
+    elmPlugin(),
+    Unocss({
+      /* options */
+    })
+  ]
+})
+```
+
+You have a `Vite + Elm` example project on [test/fixtures/vite-elm](https://github.com/antfu/unocss/tree/main/test/fixtures/vite-elm) directory.
+
 ## Front-end server on develop with global mode
 
 If you are using some front end server in front of the Vite application during development (for example `PHP + Laravel + Inertia`) you should configure the following Vite `server` options:
@@ -368,29 +389,6 @@
 2) `host`, if Vite doesn't resolve it or if you configure `0.0.0.0`, then, the plugin will use `localhost`
 3) `port`: if Vite doesn't resolve it, then the plugin will use `3000`
 
-=======
-### Elm
-
-You need to add the `vite-plugin-elm` plugin before UnoCSS's plugin.
-
-```ts
-// vite.config.js
-import { defineConfig } from 'vite'
-import elmPlugin from 'vite-plugin-elm'
-import Unocss from 'unocss/vite'
-
-export default defineConfig({
-  plugins: [
-    elmPlugin(),
-    Unocss({
-      /* options */
-    })
-  ]
-})
-```
-
-You have a `Vite + Elm` example project on [test/fixtures/vite-elm](https://github.com/antfu/unocss/tree/main/test/fixtures/vite-elm) directory.
->>>>>>> bc8e6395
 
 ## License
 
